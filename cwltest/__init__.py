--- conflicted
+++ resolved
@@ -477,25 +477,17 @@
                 color = "green"
             else:
                 color = "red"
-<<<<<<< HEAD
-            with open("{}/{}.json".format(args.badgedir, t), 'w') as out:
-                out.write(json.dumps({
-                    "subject": "{}".format(t),
-                    "status": "{}%".format(percent),
-                    "color": color,
-                }))
-=======
+
             with open("{}/{}.json".format(args.badgedir, t), "w") as out:
                 out.write(
                     json.dumps(
                         {
-                            "subject": "[CWL] {}".format(t),
+                            "subject": "{}".format(t),
                             "status": "{}%".format(percent),
                             "color": color,
                         }
                     )
                 )
->>>>>>> 55fb28b8
 
     if failures == 0 and unsupported == 0:
         _logger.info("All tests passed")
