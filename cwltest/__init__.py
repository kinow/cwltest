--- conflicted
+++ resolved
@@ -164,15 +164,12 @@
                                                         "(defaults to one).")
     parser.add_argument("--verbose", action="store_true", help="More verbose output during test run.")
     parser.add_argument("--classname", type=str, default="", help="Specify classname for the Test Suite.")
-<<<<<<< HEAD
-    return parser
-
-def main():  # type: () -> int
-=======
     parser.add_argument("--timeout", type=int, default=DEFAULT_TIMEOUT, help="Time of execution in seconds after "
                                                                              "which the test will be skipped."
                                                                              "Defaults to 900 sec (15 minutes)")
->>>>>>> d3f7ccee
+    return parser
+
+def main():  # type: () -> int
 
     args = arg_parser().parse_args(sys.argv[1:])
     if '--' in args.args:
