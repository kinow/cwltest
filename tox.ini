--- conflicted
+++ resolved
@@ -14,12 +14,7 @@
 commands = make mypy
 whitelist_externals = make
 deps =
-<<<<<<< HEAD
-  mypy>=0.471
-  typed-ast>=0.6.3
-=======
   mypy==0.520
->>>>>>> 29fd5e55
   -rrequirements.txt
 
 [testenv:py35-lint]
